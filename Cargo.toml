[package]
name = "zung"
version = "0.3.0"
edition = "2021"
authors = ["Ishaan Goel <ishaangoel.99@gmail.com>"]
description = "A monolith of rust projects"
license = "MIT"
repository = "https://github.com/ishaan26/zung"
readme = "README.md"
keywords = ["projects", "learning", "monolith"]

[workspace]
members = ["zung_mini"]
resolver = "2"

[dependencies]
zung_mini = { version = "0.3.1", path = "./zung_mini" }
zung_parsers = { version = "0.1.1", path = "./zung_parsers" }

anyhow = "1.0.89"
anstyle = "1.0.8"
<<<<<<< HEAD
clap = { version = "4.5.18", features = ["derive"] }


[profile.release]
strip = true      # Automatically strip symbols from the binary.
lto = true        # LTO instructs the linker to optimize at the link stage.
codegen-units = 1 # to allow for maximum size reduction optimizations
panic = "abort"   # rustc can be instructed to abort immediately rather than unwind.
=======
clap = { version = "4.5.20", features = ["derive"] }
>>>>>>> 1dc78faa
<|MERGE_RESOLUTION|>--- conflicted
+++ resolved
@@ -19,15 +19,11 @@
 
 anyhow = "1.0.89"
 anstyle = "1.0.8"
-<<<<<<< HEAD
-clap = { version = "4.5.18", features = ["derive"] }
+clap = { version = "4.5.20", features = ["derive"] }
 
 
 [profile.release]
 strip = true      # Automatically strip symbols from the binary.
 lto = true        # LTO instructs the linker to optimize at the link stage.
 codegen-units = 1 # to allow for maximum size reduction optimizations
-panic = "abort"   # rustc can be instructed to abort immediately rather than unwind.
-=======
-clap = { version = "4.5.20", features = ["derive"] }
->>>>>>> 1dc78faa
+panic = "abort"   # rustc can be instructed to abort immediately rather than unwind.